import logging
from typing import List, Dict, Any, Optional, Union
from sqlalchemy.orm import Session
from sqlalchemy import desc, or_, func
from datetime import datetime

from models.database import Company, Report, Metric, Summary
from models.schemas import (
    CompanyCreate, CompanyUpdate, ReportCreate, 
    MetricCreate, SummaryCreate, SearchParams
)

logger = logging.getLogger(__name__)

class DBService:
    """Service for database operations."""
    
    @staticmethod
    def create_company(db: Session, company: CompanyCreate) -> Company:
        """Create a new company."""
        try:
            db_company = Company(
                name=company.name,
                ticker=company.ticker,
                sector=company.sector,
                description=company.description
            )
            db.add(db_company)
            db.commit()
            db.refresh(db_company)
            return db_company
        except Exception as e:
            db.rollback()
            logger.error(f"Error creating company: {str(e)}")
            raise
    
    @staticmethod
    def update_company(db: Session, company_id: int, company: CompanyUpdate) -> Optional[Company]:
        """Update an existing company."""
        try:
            db_company = db.query(Company).filter(Company.id == company_id).first()
            if not db_company:
                return None
            
            # Update fields if provided
            if company.name is not None:
                db_company.name = company.name
            if company.ticker is not None:
                db_company.ticker = company.ticker
            if company.sector is not None:
                db_company.sector = company.sector
            if company.description is not None:
                db_company.description = company.description
            
            db_company.updated_at = datetime.now()
            db.commit()
            db.refresh(db_company)
            return db_company
        except Exception as e:
            db.rollback()
            logger.error(f"Error updating company: {str(e)}")
            raise
    
    @staticmethod
    def get_company(db: Session, company_id: int) -> Optional[Company]:
        """Get a company by ID."""
        try:
            return db.query(Company).filter(Company.id == company_id).first()
        except Exception as e:
            logger.error(f"Error getting company: {str(e)}")
            raise
    
    @staticmethod
    def get_company_by_name(db: Session, name: str) -> Optional[Company]:
        """Get a company by name."""
        try:
            return db.query(Company).filter(Company.name == name).first()
        except Exception as e:
            logger.error(f"Error getting company by name: {str(e)}")
            raise
    
    @staticmethod
    def get_company_by_ticker(db: Session, ticker: str) -> Optional[Company]:
        """Get a company by ticker symbol."""
        try:
            return db.query(Company).filter(Company.ticker == ticker).first()
        except Exception as e:
            logger.error(f"Error getting company by ticker: {str(e)}")
            raise
    
    @staticmethod
    def get_companies(db: Session, skip: int = 0, limit: int = 100) -> List[Company]:
        """Get all companies with pagination."""
        try:
            return db.query(Company).offset(skip).limit(limit).all()
        except Exception as e:
            logger.error(f"Error getting companies: {str(e)}")
            raise
    
    @staticmethod
    def create_report(db: Session, report: ReportCreate) -> Report:
        """Create a new report."""
        try:
            db_report = Report(
                company_id=report.company_id,
                year=report.year,
                file_path=report.file_path,
                file_name=report.file_name,
                upload_date=datetime.now(),
                processing_status=report.processing_status,
                page_count=report.page_count
            )
            db.add(db_report)
            db.commit()
            db.refresh(db_report)
            return db_report
        except Exception as e:
            db.rollback()
            logger.error(f"Error creating report: {str(e)}")
            raise
    
    @staticmethod
    def update_report_status(db: Session, report_id: int, status: str) -> Optional[Report]:
        """Update the processing status of a report."""
        try:
            db_report = db.query(Report).filter(Report.id == report_id).first()
            if not db_report:
                return None
            
            db_report.processing_status = status
            db.commit()
            db.refresh(db_report)
            return db_report
        except Exception as e:
            db.rollback()
            logger.error(f"Error updating report status: {str(e)}")
            raise
    
    @staticmethod
    def get_report(db: Session, report_id: int) -> Optional[Report]:
        """Get a report by ID."""
        try:
            return db.query(Report).filter(Report.id == report_id).first()
        except Exception as e:
            logger.error(f"Error getting report: {str(e)}")
            raise
    
    @staticmethod
    def get_reports_by_company(db: Session, company_id: int, skip: int = 0, limit: int = 100) -> List[Report]:
        """Get all reports for a company with pagination."""
        try:
            return db.query(Report).filter(Report.company_id == company_id).offset(skip).limit(limit).all()
        except Exception as e:
            logger.error(f"Error getting reports by company: {str(e)}")
            raise
    
    @staticmethod
    def get_reports(db: Session, skip: int = 0, limit: int = 100) -> List[Report]:
        """Get all reports with pagination."""
        try:
            return db.query(Report).order_by(desc(Report.upload_date)).offset(skip).limit(limit).all()
        except Exception as e:
            logger.error(f"Error getting reports: {str(e)}")
            raise
    
    @staticmethod
    def create_metric(db: Session, metric: MetricCreate) -> Metric:
        """Create a new metric."""
        try:
            db_metric = Metric(
                report_id=metric.report_id,
                name=metric.name,
                value=metric.value,
                unit=metric.unit,
                category=metric.category
            )
            db.add(db_metric)
            db.commit()
            db.refresh(db_metric)
            return db_metric
        except Exception as e:
            db.rollback()
            logger.error(f"Error creating metric: {str(e)}")
            raise
    
    @staticmethod
    def create_metrics_batch(db: Session, metrics: List[MetricCreate]) -> List[Metric]:
        """Create multiple metrics in a batch."""
        try:
            db_metrics = []
            for metric in metrics:
                db_metric = Metric(
                    report_id=metric.report_id,
                    name=metric.name,
                    value=metric.value,
                    unit=metric.unit,
                    category=metric.category
                )
                db.add(db_metric)
                db_metrics.append(db_metric)
            
            db.commit()
            for metric in db_metrics:
                db.refresh(metric)
            
            return db_metrics
        except Exception as e:
            db.rollback()
            logger.error(f"Error creating metrics batch: {str(e)}")
            raise
    
    @staticmethod
    def get_metrics_by_report(db: Session, report_id: int) -> List[Metric]:
        """Get all metrics for a report."""
        try:
            return db.query(Metric).filter(Metric.report_id == report_id).all()
        except Exception as e:
            logger.error(f"Error getting metrics by report: {str(e)}")
            raise
    
    @staticmethod
    def create_summary(db: Session, summary: SummaryCreate) -> Summary:
        """Create a new summary."""
        try:
            db_summary = Summary(
                report_id=summary.report_id,
                category=summary.category,
                content=summary.content
            )
            db.add(db_summary)
            db.commit()
            db.refresh(db_summary)
            return db_summary
        except Exception as e:
            db.rollback()
            logger.error(f"Error creating summary: {str(e)}")
            raise
    
    @staticmethod
    def create_summaries_batch(db: Session, summaries: List[SummaryCreate]) -> List[Summary]:
        """Create multiple summaries in a batch."""
        try:
            db_summaries = []
            for summary in summaries:
                db_summary = Summary(
                    report_id=summary.report_id,
                    category=summary.category,
                    content=summary.content
                )
                db.add(db_summary)
                db_summaries.append(db_summary)
            
            db.commit()
            for summary in db_summaries:
                db.refresh(summary)
            
            return db_summaries
        except Exception as e:
            db.rollback()
            logger.error(f"Error creating summaries batch: {str(e)}")
            raise
    
    @staticmethod
    def get_summaries_by_report(db: Session, report_id: int) -> List[Summary]:
        """Get all summaries for a report."""
        try:
            return db.query(Summary).filter(Summary.report_id == report_id).all()
        except Exception as e:
            logger.error(f"Error getting summaries by report: {str(e)}")
            raise
    
    @staticmethod
    def search_reports(db: Session, params: SearchParams, skip: int = 0, limit: int = 100) -> List[Report]:
        """Search for reports based on various criteria."""
        try:
            query = db.query(Report)
            
            # Join with Company if needed for filtering
            if params.company_name or params.ticker or params.sector:
                query = query.join(Report.company)
            
            # Apply filters
            if params.company_name:
                query = query.filter(Company.name.ilike(f"%{params.company_name}%"))
            
            if params.ticker:
                query = query.filter(Company.ticker == params.ticker)
            
            if params.sector:
                query = query.filter(Company.sector == params.sector)
            
            if params.year:
                query = query.filter(Report.year == params.year)
            
            if params.start_date:
                query = query.filter(Report.upload_date >= params.start_date)
            
            if params.end_date:
                query = query.filter(Report.upload_date <= params.end_date)
            
            # Apply pagination and return results
            return query.offset(skip).limit(limit).all()
        except Exception as e:
            logger.error(f"Error searching reports: {str(e)}")
            raise
    
    @staticmethod
    def get_report_with_company(db: Session, report_id: int) -> Optional[Report]:
        """Get a report with its associated company."""
        try:
            return db.query(Report).filter(Report.id == report_id).first()
        except Exception as e:
            logger.error(f"Error getting report with company: {str(e)}")
            return None
    
    @staticmethod
    def get_report_full_data(db: Session, report_id: int) -> Dict[str, Any]:
        """Get a report with all its associated data (metrics and summaries)."""
        try:
            report = db.query(Report).filter(Report.id == report_id).first()
            if not report:
                return {}
            
            company = db.query(Company).filter(Company.id == report.company_id).first()
            metrics = db.query(Metric).filter(Metric.report_id == report_id).all()
            summaries = db.query(Summary).filter(Summary.report_id == report_id).all()
            
            return {
                "report": report,
                "company": company,
                "metrics": metrics,
                "summaries": summaries
            }
        except Exception as e:
            logger.error(f"Error getting report full data: {str(e)}")
            raise
    
    @staticmethod
    def get_company_reports_by_year(db: Session, company_id: int) -> Dict[int, Report]:
        """Get all reports for a company organized by year."""
        try:
            reports = db.query(Report).filter(Report.company_id == company_id).all()
            return {report.year: report for report in reports}
        except Exception as e:
            logger.error(f"Error getting company reports by year: {str(e)}")
            raise
    
    @staticmethod
    def get_metrics_by_name_and_company(
        db: Session, 
        company_id: int, 
        metric_name: str
    ) -> List[Dict[str, Any]]:
        """Get metrics by name for a company across all reports."""
        try:
            results = (
                db.query(Metric, Report.year)
                .join(Report, Metric.report_id == Report.id)
                .filter(Report.company_id == company_id, Metric.name == metric_name)
                .order_by(Report.year)
                .all()
            )
            
            return [
                {
                    "year": year,
                    "name": metric.name,
                    "value": metric.value,
                    "unit": metric.unit
                }
                for metric, year in results
            ]
        except Exception as e:
            logger.error(f"Error getting metrics by name and company: {str(e)}")
            raise
    
    @staticmethod
    def get_company_count(db: Session) -> int:
        """Get the total number of companies in the database."""
        try:
            return db.query(Company).count()
        except Exception as e:
            logger.error(f"Error getting company count: {str(e)}")
            return 0
    
    @staticmethod
    def get_report_count(db: Session) -> int:
        """Get the total number of reports in the database."""
        try:
            return db.query(Report).count()
        except Exception as e:
            logger.error(f"Error getting report count: {str(e)}")
            return 0
    
    @staticmethod
    def get_recent_reports(db: Session, limit: int = 5) -> List[Report]:
        """Get the most recently uploaded reports."""
        try:
            return db.query(Report).order_by(desc(Report.upload_date)).limit(limit).all()
        except Exception as e:
            logger.error(f"Error getting recent reports: {str(e)}")
<<<<<<< HEAD
            return [] 
=======
            return []
    
    @staticmethod
    def get_company_metrics(db: Session, company_id: int, metric_names: Optional[List[str]] = None) -> Dict[str, List]:
        """Get metrics for a specific company across all reports.
        
        Args:
            db: Database session
            company_id: ID of the company
            metric_names: Optional list of metric names to filter by
            
        Returns:
            Dictionary with metrics organized by year
        """
        try:
            # Get all reports for the company
            reports = db.query(Report).filter(Report.company_id == company_id).all()
            
            if not reports:
                return {"metrics": []}
            
            # Get all metrics for these reports
            metrics_data = []
            for report in reports:
                query = db.query(Metric).filter(Metric.report_id == report.id)
                
                # Apply metric name filter if provided
                if metric_names:
                    query = query.filter(Metric.name.in_(metric_names))
                
                report_metrics = query.all()
                
                # Add year to each metric
                for metric in report_metrics:
                    metrics_data.append({
                        "id": metric.id,
                        "name": metric.name,
                        "value": metric.value,
                        "unit": metric.unit,
                        "category": metric.category,
                        "year": report.year,
                        "report_id": report.id
                    })
            
            return {"metrics": metrics_data}
        except Exception as e:
            logger.error(f"Error getting company metrics: {str(e)}")
            raise 
>>>>>>> 27c4e92e
<|MERGE_RESOLUTION|>--- conflicted
+++ resolved
@@ -399,9 +399,6 @@
             return db.query(Report).order_by(desc(Report.upload_date)).limit(limit).all()
         except Exception as e:
             logger.error(f"Error getting recent reports: {str(e)}")
-<<<<<<< HEAD
-            return [] 
-=======
             return []
     
     @staticmethod
@@ -449,5 +446,4 @@
             return {"metrics": metrics_data}
         except Exception as e:
             logger.error(f"Error getting company metrics: {str(e)}")
-            raise 
->>>>>>> 27c4e92e
+            raise 